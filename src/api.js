/** @flow */

import { getScopeComponent, addMany } from './api/consumer/index';
import type { AddProps } from './consumer/component-ops/add-components/add-components';
import { scopeList } from './api/scope/index';
// import Extension from './extensions/extension';
import HooksManager from './hooks';
<<<<<<< HEAD
import * as types from './extensions/types';
=======
import type { BaseLoadArgsProps } from './extensions/base-extension';
>>>>>>> 0f1b6904

HooksManager.init();

module.exports = {
  show: (scopePath: string, id: string, opts: Object) =>
    getScopeComponent({ scopePath, id, allVersions: opts && opts.versions }).then((c) => {
      if (Array.isArray(c)) {
        return c.map(v => v.toObject());
      }
      return c.toObject();
    }),
  list: (scopePath: string) =>
    scopeList(scopePath).then(listScopeResult => listScopeResult.map(result => result.id.toString())),
  addMany: async (components: AddProps[], alternateCwd?: string) => {
    return addMany(components, alternateCwd);
  },
  types,
  Extension: class Extension {}
  /**
   * Load extension programmatically
   */
<<<<<<< HEAD
  // loadExtension: async (
  //   extensionName: string,
  //   extensionFilePath: string,
  //   extensionConfig: Object,
  //   extensionOptions: Object = {}
  // ): Promise<Extension> => {
  //   if (extensionFilePath) {
  //     extensionOptions.file = extensionFilePath;
  //   }
  //   const extension = await Extension.load({
  //     name: extensionName,
  //     rawConfig: extensionConfig,
  //     options: extensionOptions
  //   });
  //   return Promise.resolve(extension);
  // }
=======
  loadExtension: async (args: BaseLoadArgsProps): Promise<Extension> => {
    const extension = await Extension.load(args);
    return Promise.resolve(extension);
  }
>>>>>>> 0f1b6904
};<|MERGE_RESOLUTION|>--- conflicted
+++ resolved
@@ -5,11 +5,8 @@
 import { scopeList } from './api/scope/index';
 // import Extension from './extensions/extension';
 import HooksManager from './hooks';
-<<<<<<< HEAD
 import * as types from './extensions/types';
-=======
 import type { BaseLoadArgsProps } from './extensions/base-extension';
->>>>>>> 0f1b6904
 
 HooksManager.init();
 
@@ -31,27 +28,8 @@
   /**
    * Load extension programmatically
    */
-<<<<<<< HEAD
-  // loadExtension: async (
-  //   extensionName: string,
-  //   extensionFilePath: string,
-  //   extensionConfig: Object,
-  //   extensionOptions: Object = {}
-  // ): Promise<Extension> => {
-  //   if (extensionFilePath) {
-  //     extensionOptions.file = extensionFilePath;
-  //   }
-  //   const extension = await Extension.load({
-  //     name: extensionName,
-  //     rawConfig: extensionConfig,
-  //     options: extensionOptions
-  //   });
+  // loadExtension: async (args: BaseLoadArgsProps): Promise<Extension> => {
+  //   const extension = await Extension.load(args);
   //   return Promise.resolve(extension);
   // }
-=======
-  loadExtension: async (args: BaseLoadArgsProps): Promise<Extension> => {
-    const extension = await Extension.load(args);
-    return Promise.resolve(extension);
-  }
->>>>>>> 0f1b6904
 };