--- conflicted
+++ resolved
@@ -55,22 +55,13 @@
 
   _validateAndFixPaths(componentPaths: Object<string>): void {
     const ignoreFileList = [BIT_JSON];
-<<<<<<< HEAD
-    const ignoreDirectoriesList = ['dependencies']; // todo: add "dist"?
-=======
     const ignoreDirectoriesList = ['dependencies', 'node_modules']; // todo: add "dist"?
->>>>>>> a89e65df
 
     Object.keys(componentPaths).forEach(component => {
       const componentPath = componentPaths[component];
       const fileName = path.basename(componentPath);
-<<<<<<< HEAD
-      const baseDir = path.basename(path.dirname(fileName));
-      if (ignoreFileList.includes(fileName) || ignoreDirectoriesList.includes(baseDir)) {
-=======
       const baseDirs = path.parse(componentPath).dir.split(path.sep);
       if (ignoreFileList.includes(fileName) || baseDirs.some(dir => ignoreDirectoriesList.includes(dir))) {
->>>>>>> a89e65df
         delete componentPaths[component];
       } else {
         componentPaths[component] = this._makePathRelativeToProjectRoot(componentPath);
