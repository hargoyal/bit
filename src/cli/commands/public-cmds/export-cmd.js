/** @flow */
import R from 'ramda';
import Command from '../../command';
import { exportAction } from '../../../api/consumer';
import { BitId } from '../../../bit-id';

const chalk = require('chalk');

export default class Export extends Command {
  name = 'export <remote> [id...]';
  description = 'export components to a remote scope.';
  alias = 'e';
  opts = [['f', 'forget', 'do not save to bit.json after export']];
  loader = true;

  action([remote, ids]: [string, string[]], { forget }: any): Promise<*> {
    return exportAction(ids, remote, !forget).then(componentId => ({ componentId, remote }));
  }

<<<<<<< HEAD
  report({ componentId, remote }: { componentId: BitId | BitId[], remote: string }): string {
    if (R.isEmpty(componentId)) return chalk.green(`no components to export to scope ${chalk.bold(remote)}`);
    if (Array.isArray(componentId)) {
      return chalk.green(`exported ${componentId.length} components to scope ${chalk.bold(remote)}`);
=======
  report({ component, remote }: { component: Component | Component[], remote: string }): string {
    if (R.isEmpty(component)) return chalk.green('nothing to export');
    if (Array.isArray(component)) {
      return chalk.green(`exported ${component.length} components to scope ${chalk.bold(remote)}`);
>>>>>>> 29373032
    }

    return chalk.green(`exported component ${chalk.bold(componentId.toString())} to scope ${chalk.bold(remote)}`);
  }
}<|MERGE_RESOLUTION|>--- conflicted
+++ resolved
@@ -17,17 +17,10 @@
     return exportAction(ids, remote, !forget).then(componentId => ({ componentId, remote }));
   }
 
-<<<<<<< HEAD
   report({ componentId, remote }: { componentId: BitId | BitId[], remote: string }): string {
-    if (R.isEmpty(componentId)) return chalk.green(`no components to export to scope ${chalk.bold(remote)}`);
+    if (R.isEmpty(componentId)) return chalk.green('nothing to export');
     if (Array.isArray(componentId)) {
       return chalk.green(`exported ${componentId.length} components to scope ${chalk.bold(remote)}`);
-=======
-  report({ component, remote }: { component: Component | Component[], remote: string }): string {
-    if (R.isEmpty(component)) return chalk.green('nothing to export');
-    if (Array.isArray(component)) {
-      return chalk.green(`exported ${component.length} components to scope ${chalk.bold(remote)}`);
->>>>>>> 29373032
     }
 
     return chalk.green(`exported component ${chalk.bold(componentId.toString())} to scope ${chalk.bold(remote)}`);
