/** @flow */
import v4 from 'uuid';
import fs from 'fs-extra';
import path from 'path';
<<<<<<< HEAD
import os from 'os';
import R from 'ramda';
import { Scope, ComponentWithDependencies } from '../scope';
import { BitId } from '../bit-id';
=======
import type { Scope, ComponentWithDependencies } from '../scope';
import { BitId, BitIds } from '../bit-id';
>>>>>>> 27de1707
import { ISOLATED_ENV_ROOT } from '../constants';
import { mkdirp, outputFile } from '../utils';
import logger from '../logger/logger';
import { Consumer } from '../consumer';
import type { PathOsBased } from '../utils/path';
import writeComponents from '../consumer/component-ops/write-components';

import { write } from '../consumer/component/package-json';
import { installNpmPackagesForComponents } from '../npm-client/install-packages';
import execa from 'execa';
import promiseLimit from 'promise-limit';

import * as lockfile from '@yarnpkg/lockfile';
import yarnLogicalTree from 'yarn-logical-tree';

const generatePnpMap = require(`${__dirname}/../../src/environment/generate-pnp-map`); // otherwise it gets transpiled, needs to be a separate package anyway

const limit = promiseLimit(10);

export type IsolateOptions = {
  writeToPath: ?string, // Path to write the component to (default to the isolatedEnv path)
  writeBitDependencies: ?boolean, // Write bit dependencies as package dependencies in package.json
  npmLinks: ?boolean, // Fix the links to dependencies to be links to the package
  saveDependenciesAsComponents: ?boolean, // import the dependencies as bit components instead of as npm packages
  installPackages: ?boolean, // Install the package dependencies
  installPeerDependencies: ?boolean, // Install the peer package dependencies
  noPackageJson: ?boolean, // Don't write the package.json
  override: ?boolean, // Override existing files in the folder
  excludeRegistryPrefix: ?boolean, // exclude the registry prefix from the component's name in the package.json
  dist: ?boolean, // Write dist files
  conf: ?boolean, // Write bit.json file
  verbose: boolean, // Print more logs
  silentClientResult: ?boolean // Print environment install result
};

const ENV_IS_INSTALLED_FILENAME = '.bit_env_has_installed';

const createSandboxStub = async () => {
  const dir = path.join(os.tmpdir(), ISOLATED_ENV_ROOT, v4());
  try {
    await fs.emptydir(dir);
    await fs.rmdir(dir);
  } catch (e) {}
  await fs.ensureDir(dir);
  return {
    updateFs(files) {
      return Promise.all(
        Object.keys(files).map(async (fileName) => {
          const contents = files[fileName];
          const fileFullPath = `${dir}/${fileName}`;
          try {
            await fs.ensureDir(path.dirname(fileFullPath));
          } catch (e) {}
          if (contents) {
            await fs.writeFile(fileFullPath, contents);
          } else {
            await fs.unlink(fileFullPath);
          }
        })
      );
    },
    async exec(command, options) {
      const { stdout } = await execa.shell(command, { cwd: dir });
      return stdout;
    },
    async createSymlinks(symlinks) {
      if (!symlinks) return Promise.resolve();
      return Promise.all(
        Array.from(symlinks.keys()).map((linkName) => {
          const linkDestination = symlinks.get(linkName);
          return fs.ensureSymlink(linkDestination, linkName);
        })
      );
    },
    getSandboxFolder() {
      // this is a temporary helper method for the purposes of the PNP POC - please do not use in prod code
      return dir;
    }
  };
};

export default class Environment {
  path: PathOsBased;
  scope: Scope;
  consumer: Consumer;

  constructor(scope: Scope, dir: ?string) {
    this.scope = scope;
    this.path = dir || path.join(scope.getPath(), ISOLATED_ENV_ROOT, v4());
    this.yarnlock = fs.readFileSync(`${__dirname}/../../src/environment/yarn.lock`, 'utf-8'); // this is temporary for experimenting, do not commit this
    this.execJestPnp = fs.readFileSync(`${__dirname}/../../src/environment/exec-jest-pnp.js`);
    this.pnpFolderPath = `${__dirname}/../../src/environment/.pnp`;
    logger.debug(`creating a new isolated environment at ${this.path}`);
  }

  async create(): Promise<void> {
    await mkdirp(this.path);
    this.consumer = await Consumer.createWithExistingScope(this.path, this.scope, true);
  }

  async createSandbox(envComponents): Promise<void> {
    this.consumer = await Consumer.createWithExistingScope(this.path, this.scope, true);
    this.masterPackageJson = (await Promise.all(
      envComponents.map(c => write(this.consumer, c, this.consumer.getPath()))
    )).reduce((packageJson, componentPkgJson) => {
      return Object.assign({}, packageJson, {
        devDependencies: Object.assign({}, packageJson.devDependencies || {}, componentPkgJson.devDependencies || {}),
        dependencies: Object.assign({}, packageJson.dependencies || {}, componentPkgJson.dependencies || {}),
        optionalDependencies: Object.assign(
          {},
          packageJson.optionalDependencies || {},
          componentPkgJson.optionalDependencies || {}
        ),
        peerDependencies: Object.assign({}, packageJson.dependencies || {}, componentPkgJson.dependencies || {})
      });
    }, {});
    // TODO: packageJson of dependencies needs to be merged into this
    // componentPackageJson.version = componentPackageJson.version === 'latest' ? '1.0.0' : componentPackageJson.version;
    this.masterPackageJson.version = '1.0.0';
  }

  /**
   * import a component end to end. Including importing the dependencies and installing the npm
   * packages.
   *
   * @param {BitId | string} bitId - the component id to isolate
   * @param {IsolateOptions} opts
   * @return {Promise.<Component>}
   */
  async isolateComponent(bitId: BitId | string, opts: IsolateOptions): Promise<ComponentWithDependencies> {
    // add this if statement due to extentions calling this api directly with bitId as string with version
    if (typeof bitId === 'string') {
      bitId = await BitId.parse(bitId, true);
    }
    const componentsWithDependencies = await this.consumer.importComponents(BitIds.fromArray([bitId]));
    const componentWithDependencies = componentsWithDependencies[0];
    const writeToPath = opts.writeToPath || this.path;
    const concreteOpts = {
      consumer: this.consumer,
      componentsWithDependencies,
      writeToPath,
      override: opts.override,
      writePackageJson: !opts.noPackageJson,
      writeConfig: opts.conf,
      writeBitDependencies: opts.writeBitDependencies,
      createNpmLinkFiles: opts.createNpmLinkFiles,
      saveDependenciesAsComponents: opts.saveDependenciesAsComponents !== false,
      writeDists: opts.dist,
      installNpmPackages: !!opts.installPackages, // convert to boolean
      installPeerDependencies: !!opts.installPackages, // convert to boolean
      addToRootPackageJson: false,
      verbose: opts.verbose,
      excludeRegistryPrefix: !!opts.excludeRegistryPrefix,
      silentPackageManagerResult: opts.silentPackageManagerResult
    };
    await writeComponents(concreteOpts);
    await Environment.markEnvironmentAsInstalled(writeToPath);
    return componentWithDependencies;
  }

  /**
   * isolate a given component end to end. Including importing the dependencies and installing the npm
   * packages.
   *
   * @param {BitId} the component id to isolate
   * @param {IsolateOptions} opts
   * @return {Promise.<Component>}
   */
  async isolateComponentToSandbox(component: Component, envComponents): Promise<ComponentWithDependencies> {
    // TODO: better args
    return limit(async () => {
      const sandbox = await createSandboxStub();
      await sandbox.updateFs(
        envComponents.reduce((envFilesToUpdate, envComponent) => {
          const toUpdate = envComponent.files.concat(envComponent.tester.files).reduce((toUpdate, cFile) => {
            const { relativePath, content } = cFile.toReadableString();
            return Object.assign({}, toUpdate, {
              [relativePath || cFile.relativePath]: content // TODO: fix this (possibly in vinyl abstraction)
            });
          }, {});
          return Object.assign({}, envFilesToUpdate, toUpdate);
          // TODO: better
        }, {})
      );
      // ******* TODO: MOVE THIS ELSEWHERE *******
      const packagePath = sandbox.getSandboxFolder();
      const cacheFolder = '/Users/davidfirst/Library/Caches/Yarn/v4'; // TBD: generate the cache
      const pkgJson = JSON.stringify(this.masterPackageJson); // TODO: various fields in package.json (eg. babel configuration)
      const yarnLock = this.yarnlock;
      const yarnLockParsed = lockfile.parse(this.yarnlock);
      const pkgParsed = JSON.parse(pkgJson);
      const logicalDependencyTree = yarnLogicalTree(pkgParsed, yarnLockParsed.object);
      const { pnpjs, symlinks } = await generatePnpMap(logicalDependencyTree, cacheFolder, packagePath);
      // *****************************************

      await sandbox.updateFs({
        'package.json': pkgJson,
        'yarn.lock': this.yarnlock,
        '.pnp.js': pnpjs,
        'exec-jest-pnp.js': this.execJestPnp
      });
      await sandbox.createSymlinks(symlinks);
      console.log(`done isolating component ${component.name}`); // TODO: proper bit logging
      return sandbox;
    });
  }

  /**
   * It helps to make sure an environment is installed. Otherwise, in case a user interrupts the environment
   * installation process, it won't be installed again.
   */
  static markEnvironmentAsInstalled(dir) {
    const filePath = path.join(dir, ENV_IS_INSTALLED_FILENAME);
    return outputFile({ filePath, content: '' });
  }

  static isEnvironmentInstalled(dir) {
    const filePath = path.join(dir, ENV_IS_INSTALLED_FILENAME);
    return fs.existsSync(filePath);
  }

  getPath(): string {
    return this.path;
  }

  destroy(): Promise<*> {
    logger.debug(`destroying the isolated environment at ${this.path}`);
    logger.info(`environment, deleting ${this.path}`);
    return fs.remove(this.path);
  }

  async destroySandboxedEnvs() {
    const envRootFolder = path.join(os.tmpdir(), ISOLATED_ENV_ROOT);
    await fs.emptyDir(envRootFolder);
    await fs.rmdir(envRootFolder);
  }

  async destroyIfExist(): Promise<*> {
    const isExist = await fs.exists(this.path);
    if (isExist) {
      logger.debug(`destroying existing environment in path ${this.path}`);
      return this.destroy();
    }
    return false;
  }
}<|MERGE_RESOLUTION|>--- conflicted
+++ resolved
@@ -2,15 +2,9 @@
 import v4 from 'uuid';
 import fs from 'fs-extra';
 import path from 'path';
-<<<<<<< HEAD
 import os from 'os';
-import R from 'ramda';
-import { Scope, ComponentWithDependencies } from '../scope';
-import { BitId } from '../bit-id';
-=======
 import type { Scope, ComponentWithDependencies } from '../scope';
 import { BitId, BitIds } from '../bit-id';
->>>>>>> 27de1707
 import { ISOLATED_ENV_ROOT } from '../constants';
 import { mkdirp, outputFile } from '../utils';
 import logger from '../logger/logger';
