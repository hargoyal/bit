/** @flow */
import * as pathLib from 'path';
import fs from 'fs-extra';
import R, { merge, splitWhen } from 'ramda';
import { GlobalRemotes } from '../global-config';
import { flattenDependencyIds, flattenDependencies } from './flatten-dependencies';
import ComponentObjects from './component-objects';
import ComponentModel from './models/component';
import { Remotes } from '../remotes';
import types from './object-registrar';
import { propogateUntil, currentDirName, pathHas, first, readFile, splitBy } from '../utils';
import { BIT_HIDDEN_DIR, LATEST, OBJECTS_DIR, BITS_DIRNAME, BIT_JSON } from '../constants';
import { ScopeJson, getPath as getScopeJsonPath } from './scope-json';
import { ScopeNotFound, ComponentNotFound, ResolutionException, DependencyNotFound } from './exceptions';
import { RemoteScopeNotFound } from './network/exceptions';
import { Tmp } from './repositories';
import { BitId, BitIds } from '../bit-id';
import ConsumerComponent from '../consumer/component';
import ComponentVersion from './component-version';
import { Repository, Ref, BitObject } from './objects';
import ComponentDependencies from './component-dependencies';
import VersionDependencies from './version-dependencies';
import SourcesRepository from './repositories/sources';
import { postExportHook, postImportHook } from '../hooks';
import npmClient from '../npm-client';
import Consumer from '../consumer/consumer';
import { index } from '../search/indexer';
import loader from '../cli/loader';
import { Driver } from '../driver';
import {
  BEFORE_PERSISTING_PUT_ON_SCOPE,
  BEFORE_IMPORT_PUT_ON_SCOPE,
  BEFORE_INSTALL_NPM_DEPENDENCIES } from '../cli/loader/loader-messages';
import performCIOps from './ci-ops';
import logger from '../logger/logger';
import componentResolver from '../component-resolver';

const removeNils = R.reject(R.isNil);
const pathHasScope = pathHas([OBJECTS_DIR, BIT_HIDDEN_DIR]);

export type ScopeDescriptor = {
  name: string
};

export type ScopeProps = {
  path: string,
  scopeJson: ScopeJson;
  created?: boolean;
  tmp?: Tmp;
  sources?: SourcesRepository;
  objects?: Repository;
};

export default class Scope {
  created: boolean = false;
  scopeJson: ScopeJson;
  tmp: Tmp;
  path: string;
  // sources: SourcesRepository; // for some reason it interferes with the IDE autocomplete
  objects: Repository;

  constructor(scopeProps: ScopeProps) {
    this.path = scopeProps.path;
    this.scopeJson = scopeProps.scopeJson;
    this.created = scopeProps.created || false;
    this.tmp = scopeProps.tmp || new Tmp(this);
    this.sources = scopeProps.sources || new SourcesRepository(this);
    this.objects = scopeProps.objects || new Repository(this, types());
  }

  get groupName(): ?string {
    if (!this.scopeJson.groupName) return null;
    return this.scopeJson.groupName;
  }

  get name(): string {
    return this.scopeJson.name;
  }

  getPath() {
    return this.path;
  }

  getComponentsPath(): string {
    return pathLib.join(this.path, BITS_DIRNAME);
  }

  getBitPathInComponentsDir(id: BitId): string {
    return pathLib.join(this.getComponentsPath(), id.toFullPath());
  }

  remotes(): Promise<Remotes> {
    const self = this;
    function mergeRemotes(globalRemotes: GlobalRemotes) {
      const globalObj = globalRemotes.toPlainObject();
      return Remotes.load(merge(globalObj, self.scopeJson.remotes));
    }

    return GlobalRemotes.load()
      .then(mergeRemotes);
  }

  describe(): ScopeDescriptor {
    return {
      name: this.name
    };
  }

  toConsumerComponents(components: ComponentModel[]): Promise<ConsumerComponent[]> {
    return Promise.all(components.map(c =>
      c.toConsumerComponent(c.latest().toString(), this.name, this.objects))
    );
  }

  list() { // @Deprecated
    return this.objects.listComponents() // @TODO - check version and cross check them with components
      .then(components => this.toConsumerComponents(components));
  }

  listStage() {
    return this.objects.listComponents()
      .then(components => this.toConsumerComponents(
        components.filter(c => c.scope === this.name)
      ));
  }

  importDependencies(component: ConsumerComponent, bitDir?: string) {
<<<<<<< HEAD
    const bitJsonPath = bitDir ? pathLib.join(bitDir, BIT_JSON) : '';
=======
    if (!bitDir) {
      // todo: when bitDir is empty, there will be no bit.json. Apply the auto-resolve-dependencies here.
      return Promise.resolve([]);
    }
    const bitJsonPath = pathLib.join(bitDir, BIT_JSON);
>>>>>>> a89e65df
    return new Promise((resolve, reject) => {
      return this.importMany(component.dependencies)
        .then(resolve)
        .catch((e) => {
          if (e instanceof RemoteScopeNotFound) return reject(e);
          reject(new DependencyNotFound(e.id, bitJsonPath));
        });
    });
  }

  /**
   * Install drivers in the scope level
   */
  installDrivers(driversNames: string[]) {
    const path = this.getPath();
    return Promise.all(driversNames.map((driverName) => npmClient.install(driverName, { cwd: path })))
  }

  deleteNodeModulesDir():  Promise<*> {
    return new Promise((resolve, reject) => {
      const path = this.getPath() + '/node_modules';
      fs.remove(path, (err) => {
        if (err) return reject(err);
        return resolve();
      });
    });
  }

  // todo: get rid of bitDir
  put({ consumerComponent, message, force, consumer, bitDir, verbose }: {
    consumerComponent: ConsumerComponent,
    message: string,
    force: ?bool,
    consumer: Consumer,
    bitDir?: string,
    verbose: ?bool,
  }):
  Promise<ComponentDependencies> {
    consumerComponent.scope = this.name;
    loader.start(BEFORE_IMPORT_PUT_ON_SCOPE);

    return this.importDependencies(consumerComponent, bitDir)
      .then((dependencies) => {
        return flattenDependencyIds(dependencies, this.objects)
          .then((depIds) => {
            return this.sources.addSource({
              source: consumerComponent, depIds, message, force, consumer, verbose,
            })
              .then((component) => {
                loader.start(BEFORE_PERSISTING_PUT_ON_SCOPE);
                return this.objects.persist()
                  .then(() => component.toVersionDependencies(LATEST, this, this.name))
                  .then(deps => deps.toConsumer(this.objects));
              });
          });
      });
  }

  // todo: rename this method. It writes into the objects directory
  importSrc(componentObjects: ComponentObjects) {
    return this.sources.merge(componentObjects.toObjects(this.objects))
      .then(() => this.objects.persist());
  }

  // todo: rename this method, it takes place on the remote scope only
  /**
   * saves a component into the objects directory of the remote scope, then, resolves its
   * dependencies, saves them as well. Finally runs the build process if needed on an isolated
   * environment.
   */
  async export(componentObjects: ComponentObjects): Promise<any> {
    const objects = componentObjects.toObjects(this.objects);
    const { component } = objects;
    await this.sources.merge(objects, true);
    const compVersion = await component.toComponentVersion(LATEST, this.name);
    const versions = await this.importMany([compVersion.id], true); // resolve dependencies
    await this.objects.persist();
    const objs = await Promise.all(versions.map(version => version.toObjects(this.objects)));
    const consumerComponent = await compVersion.toConsumer(this.objects);
    await index(consumerComponent, this.getPath());
    await postExportHook({ id: consumerComponent.id.toString() });
    await performCIOps(consumerComponent, this.getPath());
    return first(objs);
  }

  getExternalOnes(ids: BitId[], remotes: Remotes, localFetch: bool = false) {
    return this.sources.getMany(ids)
      .then((defs) => {
        const left = defs.filter((def) => {
          if (!localFetch) return true;
          if (!def.component) return true;
          return false;
        });

        if (left.length === 0) {
          return Promise.all(defs.map((def) => {
            return def.component.toComponentVersion(
              def.id.version,
              this.name
            );
          }));
        }

        return remotes
          .fetch(left.map(def => def.id), this, true)
          .then((componentObjects) => {
            return Promise.all(componentObjects.map(compObj => this.importSrc(compObj)));
          })
          .then(() => this.getExternalOnes(ids, remotes, true));
      });
  }

  getExternalMany(ids: BitId[], remotes: Remotes, localFetch: bool = true):
  Promise<VersionDependencies[]> {
    logger.debug(`getExternalMany, planning on fetching from ${localFetch ? 'local': 'remote'} scope`);
    return this.sources.getMany(ids)
      .then((defs) => {
        const left = defs.filter((def) => {
          if (!localFetch) return true;
          if (!def.component) return true;
          return false;
        });

        if (left.length === 0) {
          logger.debug('getExternalMany: no more ids left, all found locally, existing the method');
          // $FlowFixMe - there should be a component because there no defs without components left.
          return Promise.all(defs.map(def => def.component.toVersionDependencies(
            def.id.version,
            this,
            def.id.scope
          )));
        }

        logger.debug(`getExternalMany: ${left.length} left. Fetching them from a remote`);
        return remotes
          .fetch(left.map(def => def.id), this)
          .then((componentObjects) => {
            logger.debug('getExternalMany: writing them to the model');
            return Promise.all(componentObjects.map(compObj => this.importSrc(compObj)));
          })
          .then(() => this.getExternalMany(ids, remotes));
      });
  }

  /**
   * If the component is not in the local scope, fetch it from a remote and save into the local
   * scope. (objects directory).
   */
  getExternal({ id, remotes, localFetch = true }: {
    id: BitId,
    remotes: Remotes,
    localFetch: bool,
  }): Promise<VersionDependencies> {
    return this.sources.get(id)
      .then((component) => {
        if (component && localFetch) {
          return component.toVersionDependencies(id.version, this, id.scope);
        }

        return remotes
          .fetch([id], this)
          .then(([componentObjects, ]) => {
            return this.importSrc(componentObjects);
          })
          .then(() => this.getExternal({ id, remotes, localFetch: true }));
      });
  }

  getExternalOne({ id, remotes, localFetch = true }: {
    id: BitId, remotes: Remotes, localFetch: bool }) {
    return this.sources.get(id)
      .then((component) => {
        if (component && localFetch) return component.toComponentVersion(id.version, this.name);
        return remotes.fetch([id], this, true)
          .then(([componentObjects, ]) => this.importSrc(componentObjects))
          .then(() => this.getExternal({ id, remotes, localFetch: true }));
      });
  }

  async getObjects(ids: BitId[], withDevDependencies?: bool): Promise<ComponentObjects[]> {
    const versions = await this.importMany(ids, withDevDependencies);
    return Promise.all(versions.map(version => version.toObjects(this.objects)));
  }

  getObject(hash: string): Promise<BitObject> {
    return new Ref(hash).load(this.objects);
  }

  /**
   * If not found in the local scope, fetch from a remote scope and save into the local scope
   */
  importMany(ids: BitIds, withDevDependencies?: bool, cache: boolean = true):
  Promise<VersionDependencies[]> {
    const idsWithoutNils = removeNils(ids);
    if (R.isEmpty(idsWithoutNils)) return Promise.resolve([]);

    const [externals, locals] = splitWhen(id => id.isLocal(this.name), idsWithoutNils);

    return this.sources.getMany(locals)
      .then((localDefs) => {
        return Promise.all(localDefs.map((def) => {
          if (!def.component) throw new ComponentNotFound(def.id.toString());
          return def.component.toVersionDependencies(
            def.id.version,
            this,
            def.id.scope,
            withDevDependencies,
          );
        }))
          .then((versionDeps) => {
            return postImportHook({ ids: R.flatten(versionDeps.map(vd => vd.getAllIds())) })
              .then(() => this.remotes()
                .then(remotes => this.getExternalMany(externals, remotes, cache))
                .then(externalDeps => versionDeps.concat(externalDeps))
              );
          });
      });
  }

  importManyOnes(ids: BitId[], cache: boolean): Promise<ComponentVersion[]> {
    const idsWithoutNils = removeNils(ids);
    if (R.isEmpty(idsWithoutNils)) return Promise.resolve([]);

    const [externals, locals] = splitBy(idsWithoutNils, id => id.isLocal(this.name));

    return this.sources.getMany(locals)
      .then((localDefs) => {
        return Promise.all(localDefs.map((def) => {
          if (!def.component) throw new ComponentNotFound(def.id.toString());
          return def.component.toComponentVersion(def.id.version, this.name);
        }))
          .then((componentVersionArr) => {
            return postImportHook({ ids: componentVersionArr.map(cv => cv.id.toString()) })
              .then(() => this.remotes()
                .then(remotes => this.getExternalOnes(externals, remotes, cache))
                .then(externalDeps => componentVersionArr.concat(externalDeps))
              );
          });
      });
  }

  manyOneObjects(ids: BitId[]): Promise<ComponentObjects[]> {
    return this.importManyOnes(ids)
      .then(componentVersions => Promise.all(componentVersions.map((version) => {
        return version.toObjects(this.objects);
      })));
  }

  import(id: BitId): Promise<VersionDependencies> {
    if (!id.isLocal(this.name)) {
      return this.remotes()
        .then(remotes => this.getExternal({ id, remotes, localFetch: true }));
    }

    return this.sources.get(id)
      .then((component) => {
        if (!component) throw new ComponentNotFound(id.toString());
        return component.toVersionDependencies(id.version, this, this.name);
      });
  }

  get(id: BitId): Promise<ConsumerComponent> {
    return this.import(id)
      .then((versionDependencies) => {
        return versionDependencies.toConsumer(this.objects);
      });
  }

  /**
   * get multiple components from a scope, if not found in the local scope, fetch from a remote
   * scope. Then, write them to the local scope.
   */
  getMany(ids: BitId[], cache?: bool = true): Promise<ConsumerComponent[]> {
    const idsWithoutNils = removeNils(ids);
    if (R.isEmpty(idsWithoutNils)) return Promise.resolve([]);
    return this.importMany(idsWithoutNils, false, cache)
      .then((versionDependenciesArr: VersionDependencies[]) => {
        return Promise.all(
          versionDependenciesArr.map(versionDependencies =>
            versionDependencies.toConsumer(this.objects)
          )
        );
      });
  }

  // @TODO optimize ASAP
  modify({ bitId, consumer, no_env, verbose }: {
    bitId: BitId,
    consumer?: Consumer,
    no_env?: bool,
    verbose?: bool
  }): Promise<ComponentDependencies> {
    const installEnvironmentsIfNeeded = (component) => {
      if (no_env) return Promise.resolve();
      const ids = [component.compilerId, component.testerId];
      return this.installEnvironment({ ids, consumer, verbose });
    };

    return this.import(bitId)
      .then((versionDependencies) => {
        const versions = versionDependencies.component.component.listVersions();
        const versionsP = this.importManyOnes(versions.map((version) => {
          const versionId = BitId.parse(bitId.toString());
          versionId.version = version.toString();
          return versionId;
        }));

        return Promise.all([versionDependencies.toObjects(this.objects), versionsP]);
      })
      .then(([componentObjects, ]) => {
        return this.export(componentObjects);
      })
      .then(() => {
        bitId.scope = this.name;
        return this.get(bitId)
          .then((component) => {
            return installEnvironmentsIfNeeded(component.component)
              .then(() => component);
          });
      });
  }

  reset({ bitId, consumer }: { bitId: BitId, consumer?: Consumer}): Promise<consumerComponent> {
    if (!bitId.isLocal(this.name)) {
      return Promise.reject('you can not reset a remote component');
    }
    return this.sources.get(bitId)
      .then((component) => {
        if (!component) throw new ComponentNotFound(bitId.toString());
        const allVersions = component.listVersions();
        if (allVersions.length > 1) {
          const lastVersion = component.latest();
          bitId.version = lastVersion.toString();
          return consumer.removeFromComponents(bitId, true).then(() => {
            bitId.version = (lastVersion - 1).toString();
            return this.get(bitId).then((consumerComponent) => {
              const ref = component.versions[lastVersion];
              return this.objects.remove(ref).then(() => { // todo: remove also all deps of that ref
                delete component.versions[lastVersion];
                this.objects.add(component);
                return this.objects.persist();
              }).then(() => consumerComponent);
            });
          });
        }
        return this.get(bitId)
          .then(consumerComponent => consumer.removeFromComponents(bitId)
            .then(() => this.clean(bitId).then(() => consumerComponent)));
      });
  }

  loadRemoteComponent(id: BitId): Promise<ConsumerComponent> {
    return this.getOne(id)
      .then((component) => {
        if (!component) throw new ComponentNotFound(id.toString());
        return component.toConsumer(this.objects);
      });
  }

  loadComponent(id: BitId): Promise<ConsumerComponent> {
    if (!id.isLocal(this.name)) {
      throw new Error('cannot load bit from remote scope, please import first');
    }

    return this.loadRemoteComponent(id);
  }

  loadComponentLogs(id: BitId): Promise<{[number]: {message: string, date: string, hash: string}}> {
    return this.sources.get(id)
      .then((componentModel) => {
        if (!componentModel) throw new ComponentNotFound(id.toString());
        return componentModel.collectLogs(this.objects);
      });
  }

  loadAllVersions(id: BitId): Promise<ConsumerComponent> {
    return this.sources.get(id)
      .then((componentModel) => {
        if (!componentModel) throw new ComponentNotFound(id.toString());
        return componentModel.collectVersions(this.objects);
      });
  }

  getOne(id: BitId): Promise<ComponentVersion> {
    if (!id.isLocal(this.name)) {
      return this.remotes()
        .then(remotes => this.getExternalOne({ id, remotes, localFetch: true }));
    }

    return this.sources.get(id)
      .then((component) => {
        if (!component) throw new ComponentNotFound(id.toString());
        return component.toComponentVersion(id.version, this.name);
      });
  }

  exportAction(bitId: BitId, remoteName: string) {
    bitId.scope = this.name;
    return this.remotes().then((remotes) => {
      return remotes.resolve(remoteName, this)
        .then((remote) => {
          return this.sources.getObjects(bitId)
            .then(component => remote.push(component)
              .then(objects => this.clean(bitId).then(() => objects))
              .then(objects => this.importSrc(objects))
              .then(() => {
                bitId.scope = remoteName;
                return this.get(bitId);
              }));
        });
    });
  }

  ensureDir() {
    fs.ensureDirSync(this.getComponentsPath());
    return this.tmp.ensureDir()
      .then(() => this.scopeJson.write(this.getPath()))
      .then(() => this.objects.ensureDir())
      .then(() => this);
  }

  clean(bitId: BitId) {
    return this.sources.clean(bitId);
  }

  /**
   * sync method that loads the environment/(path to environment component)
   */
  loadEnvironment(bitId: BitId, opts: ?{ pathOnly?: ?bool, bareScope?: ?bool }) {
    // const envDir = opts && opts.bareScope ? this.getPath() : pathLib.dirname(this.getPath());
    if (opts && opts.pathOnly) {
      try {
        return componentResolver(bitId.toString(), this.getPath());
      } catch (e) {
        throw new ResolutionException(e.message);
      }
    }

    try {
      const envFile = componentResolver(bitId.toString(), this.getPath());
      logger.debug(`Requiring an environment file at ${envFile}`);
      return require(envFile);
    } catch (e) {
      throw new ResolutionException(e);
    }
  }

  writeToComponentsDir(componentDependencies: ComponentDependencies[]):
  Promise<ConsumerComponent[]> {
    const componentsDir = this.getComponentsPath();
    const components = flattenDependencies(componentDependencies);

    const bitDirForConsumerImport = (component: ConsumerComponent) => {
      return pathLib.join(
        componentsDir,
        component.box,
        component.name,
        component.scope,
        component.version.toString(),
      );
    };

    return Promise.all(components.map((component) => {
      const bitPath = bitDirForConsumerImport(component);
      return component.write(bitPath, true);
    }));
  }

  installEnvironment({ ids, consumer, verbose }:
  { ids: BitId[], consumer?: Consumer, verbose?: boolean }): Promise<any> {
    const installPackageDependencies = (component: ConsumerComponent) => {
      return npmClient.install(component.packageDependencies, {
        cwd: this.getBitPathInComponentsDir(component.id)
      });
    };

    return this.getMany(ids)
      .then((componentDependenciesArr) => {
        const writeToProperDir = () => {
          // todo: make sure we are ok with this decision of having the environment installed
          // in the same place for both, the local scope and the remote scope
          // if (consumer) { return consumer.writeToComponentsDir(componentDependenciesArr); }
          // also doing flatting for componentDependencies (need to refactor)
          return this.writeToComponentsDir(componentDependenciesArr);
          // also doing flatting for componentDependencies (need to refactor)
        };

        return writeToProperDir()
          .then((components: ConsumerComponent[]) => {
            loader.start(BEFORE_INSTALL_NPM_DEPENDENCIES);
            return Promise.all(components.map(c => installPackageDependencies(c)))
            .then((resultsArr) => {
              if (verbose) {
                loader.stop(); // in order to show npm install output on verbose flag
                resultsArr.forEach(npmClient.printResults);
              }

              return components;
            });
          });
      });
  }

  runComponentSpecs({ bitId, consumer, environment, save, verbose, isolated }: {
    bitId: BitId,
    consumer?: ?Consumer,
    environment?: ?bool,
    save?: ?bool,
    verbose?: ?bool,
    isolated?: bool,
  }): Promise<?any> {
    if (!bitId.isLocal(this.name)) {
      throw new Error('cannot run specs on remote component');
    }

    return this.loadComponent(bitId)
      .then((component) => {
        const driver = Driver.load(component.lang);
        return this.installDrivers([driver.driverName()])
          .then(() => {
            return component.runSpecs({
              scope: this,
              consumer,
              environment,
              save,
              verbose,
              isolated,
            });
          })
          .then((specsResults) => {
            return this.deleteNodeModulesDir()
              .then(() => specsResults)
          });
      });
  }

  build({ bitId, environment, save, consumer, verbose }: {
    bitId: BitId,
    environment?: ?bool,
    save?: ?bool,
    consumer?: Consumer,
    verbose?: ?bool
  }): Promise<string> {
    if (!bitId.isLocal(this.name)) {
      throw new Error('cannot run build on remote component');
    }

    return this.loadComponent(bitId)
      .then((component) => {
        const driver = Driver.load(component.lang);
        return this.installDrivers([driver.driverName()])
          .then(() => {
            return component.build({ scope: this, environment, save, consumer, verbose });
          })
          .then(() => this.deleteNodeModulesDir());
      });
  }

  static ensure(path: string = process.cwd(), name: ?string, groupName: ?string) {
    if (pathHasScope(path)) return this.load(path);
    if (!name) name = currentDirName();
    const scopeJson = new ScopeJson({ name, groupName });
    return Promise.resolve(new Scope({ path, created: true, scopeJson }));
  }

  static load(absPath: string): Promise<Scope> {
    let scopePath = propogateUntil(absPath, pathHasScope);
    if (!scopePath) throw new ScopeNotFound();
    if (fs.existsSync(pathLib.join(scopePath, BIT_HIDDEN_DIR))) {
      scopePath = pathLib.join(scopePath, BIT_HIDDEN_DIR);
    }
    const path = scopePath;

    return readFile(getScopeJsonPath(scopePath))
      .then((rawScopeJson) => {
        const scopeJson = ScopeJson.loadFromJson(rawScopeJson.toString());
        const scope = new Scope({ path, scopeJson });
        return scope;
      });
  }
}<|MERGE_RESOLUTION|>--- conflicted
+++ resolved
@@ -125,15 +125,11 @@
   }
 
   importDependencies(component: ConsumerComponent, bitDir?: string) {
-<<<<<<< HEAD
-    const bitJsonPath = bitDir ? pathLib.join(bitDir, BIT_JSON) : '';
-=======
     if (!bitDir) {
       // todo: when bitDir is empty, there will be no bit.json. Apply the auto-resolve-dependencies here.
       return Promise.resolve([]);
     }
     const bitJsonPath = pathLib.join(bitDir, BIT_JSON);
->>>>>>> a89e65df
     return new Promise((resolve, reject) => {
       return this.importMany(component.dependencies)
         .then(resolve)
