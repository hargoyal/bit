--- conflicted
+++ resolved
@@ -903,11 +903,7 @@
     return this.objects.add(symlink);
   }
 
-<<<<<<< HEAD
-  async exportMany(ids: string[], remoteName: string, context: Object = {}): Promise<ComponentWithDependencies[]> {
-=======
-  async exportMany(ids: string[], remoteName: string): Promise<BitId[]> {
->>>>>>> 531772e6
+  async exportMany(ids: string[], remoteName: string, context: Object = {}): Promise<BitId[]> {
     logger.debug(`exportMany, ids: ${ids.join(', ')}`);
     const remotes = await this.remotes();
     const remote = await remotes.resolve(remoteName, this);
