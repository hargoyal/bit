--- conflicted
+++ resolved
@@ -175,53 +175,6 @@
   }): Promise<Component> {
     const objectRepo = this.objects();
 
-<<<<<<< HEAD
-    return this.findOrAddComponent(source)
-      .then((component) => {
-        return source.build({ scope: this.scope, consumer })
-        .then(() => {
-          const impl = source.impl ? Source.from(bufferFrom(source.impl.src)) : null;
-          const dist = source.dist ? Source.from(bufferFrom(source.dist.toString())): null;
-          const specs = source.specs ? Source.from(bufferFrom(source.specs.src)): null;
-          const files = source.files && source.files.src.length ? source.files.src.map((file) => {
-            return { name: file.name, file: Source.from(file.content) };
-          }) : null;
-
-          const username = globalConfig.getSync(CFG_USER_NAME_KEY);
-          const email = globalConfig.getSync(CFG_USER_EMAIL_KEY);
-
-          loader.start(BEFORE_RUNNING_SPECS);
-          return source.runSpecs({ scope: this.scope, rejectOnFailure: !force, consumer, verbose })
-          .then((specsResults) => {
-            const version = Version.fromComponent({
-              component: source,
-              impl,
-              specs,
-              files,
-              dist,
-              flattenedDeps: depIds,
-              specsResults,
-              message,
-              username,
-              email,
-            });
-
-            component.addVersion(version);
-
-            objectRepo
-              .add(version)
-              .add(component)
-              .add(impl)
-              .add(specs)
-              .add(dist);
-
-            if (files) files.forEach(file => objectRepo.add(file.file));
-
-            return component;
-          });
-        });
-      });
-=======
     // if a component exists in the model, add a new version. Otherwise, create a new component on them model
     const component = await this.findOrAddComponent(source);
     const { version, impl, specs, dist, files } = await this
@@ -238,7 +191,6 @@
     if (files) files.forEach(file => objectRepo.add(file.file));
 
     return component;
->>>>>>> a89e65df
   }
 
   put({ component, objects }: ComponentTree) {
