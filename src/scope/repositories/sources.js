/** @flow */
import { Repository, BitObject } from '../objects';
import ComponentObjects from '../component-objects';
import Scope from '../scope';
<<<<<<< HEAD
import { MergeConflict } from '../exceptions';
=======
import { allSettled } from '../../utils';
import { MergeConflict, ComponentNotFound } from '../exceptions';
import flattenDependencies from '../flatten-dependencies';
>>>>>>> b64e20c4
import Component from '../models/component';
import ComponentVersion from '../component-version';
import Version from '../models/version';
import VersionDependencies from '../version-dependencies';
import Source from '../models/source';
import { BitId, BitIds } from '../../bit-id';
import type { ComponentProps } from '../models/component';
import type { ResultObject } from '../../utils/promise-to-result-object';

export type ComponentTree = {
  component: Component;
  objects: BitObject[];
};

export type ComponentTree = {
  component: Component;
  objects: BitObject[];
};

export default class SourceRepository {
  scope: Scope;  

  constructor(scope: Scope) {
    this.scope = scope;
  }

  objects() {
    return this.scope.objects;
  }

  findComponent(component: Component): Promise<Component> {
    return this.objects()
      .findOne(component.hash())
      .catch(() => null);
  }


  getComponent(bitId: BitId): Promise<ComponentVersion> {
    return this.get(bitId).then((component) => {
      if (!component) throw new ComponentNotFound();
      const versionNum = bitId.getVersion().resolve(component.listVersions());
      return component.loadVersion(versionNum, this.objects())
        .then(() => new ComponentVersion(
          component,
          versionNum,
          this.scope.name()
        ));
    });
  }
  
  get(bitId: BitId): Promise<Component> {
    return this.findComponent(Component.fromBitId(bitId));
  }

  getMany(ids: BitIds): Promise<ResultObject[]> {
    return allSettled(ids.map(id => this.get(id)));
  }

  getObjects(id: BitId): Promise<ComponentObjects> {
    return this.get(id).then(component => component.collectObjects(this.objects()));
  }

  findOrAddComponent(props: ComponentProps): Promise<Component> {
    const comp = Component.from(props);
    return this.findComponent(comp)
      .then((component) => {
        if (!component) return comp;
        return component;
      });
  }

  addSource(source: any, dependencies: ComponentVersion[]): Promise<Component> {
    dependencies = dependencies.map(dep => dep.toId());
    const objectRepo = this.objects();
    return this.findOrAddComponent(source)
      .then((component) => {
        const impl = Source.from(Buffer.from(source.impl.src));
        const specs = source.specs ? Source.from(Buffer.from(source.specs.src)): null;
        const version = Version.fromComponent(source, impl, specs, dependencies);
        component.addVersion(version);
        
        objectRepo
          .add(version)
          .add(component)
          .add(impl)
          .add(specs);
        
        return component;
      });
  }

  put({ component, objects }: ComponentTree) {
    const repo = this.objects();
    repo.add(component);
    objects.forEach(obj => repo.add(obj));
    return component;
  }

  clean(bitId: BitId) {
    return this.get(bitId)
      .then(component => component.remove(this.objects()));
  }

  merge({ component, objects }: ComponentTree): Promise<Component> {
    return this.findComponent(component).then((existingComponent) => {
      if (!existingComponent || component.compare(existingComponent)) {
        return this.put({ component, objects });
      }
      
      throw new MergeConflict();
    });
  }
}<|MERGE_RESOLUTION|>--- conflicted
+++ resolved
@@ -1,27 +1,16 @@
 /** @flow */
-import { Repository, BitObject } from '../objects';
+import { BitObject } from '../objects';
 import ComponentObjects from '../component-objects';
 import Scope from '../scope';
-<<<<<<< HEAD
-import { MergeConflict } from '../exceptions';
-=======
 import { allSettled } from '../../utils';
 import { MergeConflict, ComponentNotFound } from '../exceptions';
-import flattenDependencies from '../flatten-dependencies';
->>>>>>> b64e20c4
 import Component from '../models/component';
 import ComponentVersion from '../component-version';
 import Version from '../models/version';
-import VersionDependencies from '../version-dependencies';
 import Source from '../models/source';
 import { BitId, BitIds } from '../../bit-id';
 import type { ComponentProps } from '../models/component';
 import type { ResultObject } from '../../utils/promise-to-result-object';
-
-export type ComponentTree = {
-  component: Component;
-  objects: BitObject[];
-};
 
 export type ComponentTree = {
   component: Component;
