--- conflicted
+++ resolved
@@ -11,10 +11,7 @@
   describeScope(): Promise<ScopeDescriptor>;
   fetch(bitIds: BitIds): Promise<ComponentObjects[]>;
   list(): Promise<ComponentObjects[]>;
-<<<<<<< HEAD
   search(query: string, reindex: boolean): Promise<string>;
-=======
   show(bitId: BitId): Promise<>;
->>>>>>> 4acb14f8
   fetchOnes(bitIds: BitIds): Promise<ComponentObjects[]>;
 }