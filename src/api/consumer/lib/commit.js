/** @flow */
import R from 'ramda';
import { loadConsumer, Consumer } from '../../../consumer';
import ComponentsList from '../../../consumer/component/components-list';

export async function commitAction({
  id,
  message,
  exactVersion,
  releaseType,
  force,
  verbose,
  ignoreMissingDependencies
}: {
  id: string,
  message: string,
  exactVersion: ?string,
  releaseType: string,
  force: ?boolean,
  verbose?: boolean,
  ignoreMissingDependencies?: boolean
}) {
  const consumer: Consumer = await loadConsumer();
  if (!force) {
    const isModified = await consumer.isComponentModifiedById(id);
    if (!isModified) return null;
  }
<<<<<<< HEAD
  const components = await consumer.commit(
    [id],
    message,
    exactVersion,
    releaseType,
    force,
    verbose,
    ignoreMissingDependencies
  );
  return R.head(components);
=======
  return consumer.commit([id], message, force, verbose, ignoreMissingDependencies);
>>>>>>> 5ff68682
}

export async function commitAllAction({
  message,
  exactVersion,
  releaseType,
  force,
  verbose,
  ignoreMissingDependencies
}: {
  message: string,
  exactVersion: ?string,
  releaseType: string,
  force: ?boolean,
  verbose?: boolean,
  ignoreMissingDependencies?: boolean
}) {
  const consumer = await loadConsumer();
  const componentsList = new ComponentsList(consumer);
  const commitPendingComponents = await componentsList.listCommitPendingComponents();
  if (R.isEmpty(commitPendingComponents)) return null;
  return consumer.commit(
    commitPendingComponents,
    message,
    exactVersion,
    releaseType,
    force,
    verbose,
    ignoreMissingDependencies
  );
}<|MERGE_RESOLUTION|>--- conflicted
+++ resolved
@@ -25,20 +25,7 @@
     const isModified = await consumer.isComponentModifiedById(id);
     if (!isModified) return null;
   }
-<<<<<<< HEAD
-  const components = await consumer.commit(
-    [id],
-    message,
-    exactVersion,
-    releaseType,
-    force,
-    verbose,
-    ignoreMissingDependencies
-  );
-  return R.head(components);
-=======
-  return consumer.commit([id], message, force, verbose, ignoreMissingDependencies);
->>>>>>> 5ff68682
+  return consumer.commit([id], message, exactVersion, releaseType, force, verbose, ignoreMissingDependencies);
 }
 
 export async function commitAllAction({
