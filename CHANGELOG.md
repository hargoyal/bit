--- conflicted
+++ resolved
@@ -7,28 +7,17 @@
 
 ## [unreleased]
 
-<<<<<<< HEAD
-## [0.11.0-test.1] - 2017-10-16
-
 - prevent bare-scope corruption when the export process fails 
 - fixed stderr maxBuffer exceeded bug in ci-update cmd
 
-## [0.10.9-dev.3] - 2017-10-10
-=======
 ## [0.10.9] - 2017-10-18
->>>>>>> aadbd01d
 
 - rename `bit commit` to `bit tag`
 - extract only relevant dependencies from link files (files that only require other files)
-<<<<<<< HEAD
-- throw error when tester doesn't return any result for test file
-- check version compatibility when an error occurred on the server
-=======
 - typescript - extract only relevant dependencies from link files (files that only require other files)
 - take package version from package.json in the component / root folder to support semver package dependencies
 - new field in bit.json (bindingPrefix) for dynamic links
 - add flag to bit show to compare component in file system to last tagged component
->>>>>>> aadbd01d
 - better handling deleted files
 - improve bit add to convert files to valid bit names 
 - fixed - writing dist files to wrong directory during bit tag / test commands
