--- conflicted
+++ resolved
@@ -7,15 +7,12 @@
 
 ## [unreleased]
 
-<<<<<<< HEAD
 - `bit status` - add a new section "deleted components" for components that were deleted from the file-system manually
 - bug fix - components that were not indicated as staged-components by `bit status` were exported by `bit export`
-=======
 - bug fix - tests files saved with incorrect path when `bit add` was running from non-consumer root  
 - `bit add` - exclude a component when its main file is excluded 
 - `bit test` - paint a summary table when testing multiple components 
 - reimplement cat-object command
->>>>>>> 0361f27b
 
 ## [0.11.0-test.8] - 2017-11-08
 - remove the ssh agent support (it's buggy)
