# Change Log

All notable changes to this project will be documented in this file.

The format is based on [Keep a Changelog](http://keepachangelog.com/).
and this project adheres to [Semantic Versioning](http://semver.org/).

## [unreleased]

<<<<<<< HEAD
## [0.12.0-ext.1] - 2017-12-13

=======
- support saving dists files on a pre-configured directory relative to consumer root (rather than saving them inside the component dir) 
- remove 'dist' attribute from consumer bit.json by default
>>>>>>> 47d81966
- rename `bit bind` command to `bit link`

## [0.12.0-ext.1] - 2017-12-11

- new extension system (beta)
- add `bit isolate` command
- avoid building process when a component was not modified and the dists are saved in the model
- bug fix - importing an older version of a component ended up showing the component in "modified" and "staged" sections of bit status
- rename `no_dependencies` flag to `no-dependencies` on `bit import` 
- rename `no_package_json` flag to `ignore-package-json` on `bit import` 
- support `bit show --compare` with json format (`bit show component-name --json --compare`)
- change `bit remote rm` to `bit remote del`

## [0.11.2-dev.4] - 2017-12-05

- do not write the component's bit.json file, unless `--conf` flag is set
- write dist files for imported components according to dist.target configuration in bit.json
- do not write dist files for imported components, unless `--dist` flag is used

## [0.11.2-dev.3] - 2017-12-05

- prevent overriding index file if exists

## [0.11.2-dev.1] - 2017-12-04

- generate link for npm as scoped packages
- prevent adding AUTHORED component to an IMPORTED component using require relative syntax
- avoid writing long files paths for imported components when there is a shared directory among the component files and its dependencies
- fixed bit add output tracking component undefined
## [0.11.1] - 2017-11-29

- support tagging the entire local scope and all imported components to a specific tag using `--scope` and `--include_imported` flags
- add bit pack command to build packages for registry
- tag command now accepts a version
- `bit test` - paint a summary table when testing multiple components 
- `bit status` - add a new section "deleted components" for components that were deleted from the file-system manually
- `bit import` - prevent overriding local changes unless --force flag was used 
- sort `bit show` and `bit list` components alphabetically
- Auto update .bit.map.json to semantic versions
- improve stability and performance of the dependency resolution mechanism
- removed `--include-imported` flags as `--all` can be used for the same functionality
- `--scope` flag can be used without `--all`
- message in tag command is now optional
- `--all` and `--scope` accepts version (optional for `--all` and mandatory for `--scope`)
- fixed bug on windows that created test files as components
- fixed bit add bug when adding test files with DSL 
- fixed output to be the same for tag command
- fixed bit list command display for deprecated components
- fixed bit show with compare flag to display dependencies
- don't write dists files for authored components
- bug fix - components that were not indicated as staged-components by `bit status` were exported by `bit export`
- bug fix - tests files saved with incorrect path when `bit add` was running from non-consumer root  
- `bit add` - exclude a component when its main file is excluded 
- bug fix - generated .ts links were not valid

## [0.11.0] - 2017-11-12
- change versions numbers to be semantic versions
- add `--outdated` flag to `bit show` command to show the local and remote versions of a component
- add `--outdated` flag to `bit list` command to show the local and remote versions of components
- `bit show` - show components that will be tagged automatically when their dependencies are tagged
- export / import performance and stability improvements
- add plugin mechanism to support different file types
- SSH authentication can be done with SSH username and password in case a private key or an SSH agent socket is not available
- SSH is not supporting passphrase in case a private key is encrypted
- reimplement cat-object command
- `bit show` - show components that will be tagged automatically when their dependencies are tagged
- bug fix - dependencies were not written to the file-system when cloning a project with an existing bit.map file
- disable the local search
- fix a bug which prevents the ci running tests in some cases
- bug fix - re-adding a component after exporting it was considered as a new component 
- fix a bug which makes bit test command not work when a component use bit/ to require another component
- prevent bare-scope corruption when the export process fails
- fixed stderr maxBuffer exceeded bug in ci-update cmd
- fix a bug which makes imported components considered as modified
- fix typo in help man page

## [0.10.9] - 2017-10-18

- rename `bit commit` to `bit tag`
- extract only relevant dependencies from link files (files that only require other files)
- typescript - extract only relevant dependencies from link files (files that only require other files)
- take package version from package.json in the component / root folder to support semver package dependencies
- new field in bit.json (bindingPrefix) for dynamic links
- add flag to bit show to compare component in file system to last tagged component
- better handling deleted files
- improve bit add to convert files to valid bit names
- fixed - writing dist files to wrong directory during bit tag / test commands
- fixed remove of exported component
- prevent bare-scope corruption when the export process fails
- fixed stderr maxBuffer exceeded bug in ci-update cmd
- throw error when tester doesn't return any result for test file
- change the order of determine the main/index file - it's now ['js', 'ts', 'jsx', 'tsx', 'css', 'scss', 'less', 'sass']
- improve checkVersionCompatibility between server and client
- show correct message / error when the tester has an exception during bit test
- fix bug with printing wrong id on bit tag for component in versions between 10-19
- handle invalid bit.json
- bit add on missing test file should throw an error
- prevent test files from becoming new components
- fix bug when component version is larger than 10 it won't show as staged

## [0.10.8] - 2017-10-01

- support requiring imported components using `require('bit/namespace/name')` syntax
- new remove command for removing local and remote components
- new deprecate command for deprecating local and remote components
- new move command for moving files/directories of a component to a new location
- create package.json for imported components
- exclude import-pending components from 'new components' section
- add ignore missing dependencies to commit
- save all dependencies on one configurable directory (components/.dependencies by default)
- add support for tsx files
- generate internal component links according to their compiled version
- move a re-imported component to a new location when `bit import --prefix` is used
- fix commit and export issues when dealing with more than 500 components
- fix export of large amount of data
- fix bug with commit --force when tests throws an exception
- fix bug - when you import authored component (and there is a newer version) it duplicate it in the .bit.map.json
- fix bug - when you import authored component it was added to bit.json dependencies
- fix bug with ssh2 times out on handshake

## [0.10.7] - 2017-09-07

- improve windows support
- add bit untrack command
- support CSS/less/sass/sass as main file
- support jsx extension as the main file of a component
- support adding new files to imported components
- deprecated install command
- fix the search according to search-index v0.13.0 changes
- prevent exporting a component when the same version has been exported already to the same remote scope
- avoid running the build and test processes upon `bit status`
- allow export specific components without specifying the scope-name
- avoid committing unmodified components unless `--force` flag is being used
- resolve dependencies from all component files regardless whether they are referenced from the main file
- bug fix - the author was not able to update his/her component in case it was changed in another scope
- bug fix - status command shows an error when components directory has an unreferenced (from bit.map) component
- avoid generating links for author components
- `bit import` from bit.json does not write to the file-system a dependency when it is also a direct import
- bug fix - export would hang when the ssh server was existing before closing
- don't calculate nested deps when calculating modified component during bit status/commit
- fixed exception is thrown in `bit ls` after exporting components
- removed `--cache` flag from `bit ls`
- added `--environment` option for `bit import`
- reformatted `bit import` output (components, dependencies, environments)
- remove duplication for missing packages warning
- Remove the npm tree output for component ci flow
- add verbosity option to some places
- added auto generated msg to bitmap and all generated link files
- fix a warning on the bit --version command
- support render tag in js docs
- bug fix - imported components were deleted from bit.map when importing nested components of the same scope and name
- write dist files on import according to .bit.map.json
- improve bit remote output (put it in a table)
- fix but with export when the remote has a dependency in the wrong version

## [0.10.6] - 2017-08-23

- windows support
- support auto updating of bit for npm installation
- support deleting files from a component
- improved bit help
- fix bit config command for linux
- update bit-javascript dependency
- fixed remote add exceptions to human-friendly errors
- improvement - when there are several potential main files, `bit add` selects the one that is closer to the root
- show a friendly error when SSH returns an invalid response
- fix an error when there are multiple open SSH connections
- update bit.map and the file system when a nested component is re-imported individually
- fix ci-update command when there are tester and compiler to use the same isolated-environment
- fix an error when importing a component, exporting it, modifying and exporting again (v3)
- fix links generation when importing from a non-consumer root path
- fix ci-update command to generate links when necessary
- fix Error: "Cannot find module './build/Release/DTraceProviderBindings'" when installing via Yarn
- fix the local and remote search
- fix the internal ci-update command where an environment has a tester without a compiler
- improved commit, add, export and status outputs
- support general failures on bit test (like on before)
- status output with missing dependencies
- help flags adjusted to new help
- missing dependencies formatted on commit
- sources no longer part of bit.json's defaults
- improve readme
- improve outputs
- improve windows support for import command
- exception when using `bit test` or `bit build` before adding first components
- add new flag to bit add to override or append files to bit component


## [0.10.5] - 2017-08-16
- improved commit, add, export and status outputs
- improved bit help
- Improve log files (rotate, color, prettyPrint)
- Support define dependencies for imported components
- bug fixes for export command

## [0.10.4] - 2017-08-15

- bug fix - component stays in "staged components" section after the second export
- support exporting binary files
- fix a bug when importing version 2 of a component while version 1 has been imported before
- fix a bug when exporting version 3 of a component after importing version 2
- bug fix - install test environment if not exist upon bit test
- Fix conflicts when import from bit.json more than one component with the same nested deps
- Remove duplicates from missing packages (during import) warning
- improve error on adding non existing file
- improve support for imported components as dependencies of authored components
- auto-resolve dependencies for imported components

## [0.10.3] - 2017-08-08

- fix memory leak when exporting a big amount of components
- fix running import command from a non-root directory
- support specifying multiple ids using export command
- fix the auto creating dependencies during commit
- performance improvement for status and commit

## [0.10.2] - 2017-08-07
Improve resolving packages dependencies for ts files

## [0.10.1] - 2017-08-07

## [0.10.0] - 2017-08-07
### BREAKING CHANGES

- Upgrade: Bit now works with a new set of APIs and data models for the code component and scope consumer.
- Important: Bit is not backward compatible with remote scopes running older versions of Bit.

## [0.6.6-rc.1] - 2017-06-28
- Add babel-plugin-transform-runtime to support async functions

## [0.6.5] - 2017-06-26

## [0.6.5-rc.1] - 2017-06-26
- bugfix - install drivers in scope level before test in scope
- bugfix - install drivers in scope level before build in scope
- bugfix - calling to old bind command during component e2e tests

## [0.6.4] - 2017-06-25

- update "bit-javascript" dependency to 0.6.4
## [0.6.3-rc.3] - 2017-06-15

- `bit test` shows the error stack in case of a fatal error
- add logger
- support debug-mode for e2e tests

## [0.6.3-rc.2] - 2017-06-08

- update "bit-javascript" dependency to rc ("^0.6.4-rc.1")
- Try using cache before fetching remote

## [0.6.3-rc.1] - 2017-06-06

- support running e2e tests in a dev environment where `bit` command is different (such as bit-dev)
- `bit import` no longer uses the internal cache objects to retrieve remote bit-components.
- avoid corrupted data in a scope when dependencies somehow are not being resolved.
- allow `bit init` when there is a bit.json file without the `source` or `env` attributes.
- bug fix: don't show the version-compatibility warning more than once
- remove duplications from dependencies list of `bit import` output.
- suppress dependencies list upon `bit import`, unless a flag `--display_dependencies` is being used.
- warn for missing driver
- set the file-extension of the built-dist-file according to the current language ('.js' by default)
- support async/await syntax.
- remove the injection of bit-js module into the tester environment.
- add bit-javascript as a dependency and a post install hook.
- do not show tests output in case of thrown error on commit, use verbose flag to see the error.
- parse @property tag of JSDoc
- add `bit reset` command for cancelling the last local commit
- extract the importing bit.json components functionality from `bit import` into a new command `bit install`.
- add infrastructure for e2e tests
- fix onExport hook to get called after writing dependencies to bit.json
- increased max listeners to 100 (prevent warning message)
- colored commit success message
- support for merge conflict error reporting via ssh
- docs - fix bitsrc links to work

## [0.6.2] - 2017-05-21

- [removed] JSDoc data are saved only for functions with a tag `@bit`.
- fixed component classification (local or external)

## [0.6.1] - 2017-05-18 rc

- JSDoc data are saved only for functions with a tag `@bit`.
- do not terminate watcher after failures.
- add the commit-log details to the Component object, so then it'll be available for `bit show --json` and `bit export`.

## [0.6.0] - 2017-05-15

- do not preserve node.js path cache for required bit-driver because it varies over time.

## [0.5.13] - 2017-05-14

- enable bit watch command -> build-all-inline on every change

## [0.5.12] - 2017-05-14

- enable "bit build --inline" command with no arguments for building all inline components

## [0.5.11] - 2017-05-11

- send a correct error message on commit with wrong id.
- add onModify hook.
- show error-message for 'bit build' when no compiler is specified.
- write dependencies on modify.
- do not write bit.json's `misc` and `lang` properties if the default value is presented.
- send correct error message when there is invalid inline id (wip).
- add bind command (which calls the driver bind command).

## [0.5.10] - 2017-05-11

- fix bug with specs that need compiling for server use

## [0.5.9] - 2017-05-11

- fix bug with specs that need compiling

## [0.5.8] - 2017-05-11

- write the specDist only if it exists

## [0.5.7] - 2017-05-10

- fix test for components without compiler

## [0.5.6] - 2017-05-10

- implement the isolated environment for build

## [0.5.5] - 2017-05-09

### Change

- bare scope test creates a new environment and runs the tests there.
- test command -i runs the tests on the file system (inline components).
- build command now saves dist/\<implFileName> && dist/\<specsFileName> for the specs file.
- change the component resolver to fetch from dist/\<implFileName> instead of dist/dist.js.

- package dependencies of environment modules would be installed at component level from now.
- npm loader would not be present, --verbose will show npm output after the installation is done.

### Fixed

- bug with environment installation (npm install at project level).

### Added

- add module 'component-resolver' to resolve a component path using its ID.
- support generating an isolated bit-component environment on-the-fly so it will be easier to run build and test from everywhere
- the compiler can implement a build method instead of compile, get an entry file and run webpack for example (wip). implemented for inline_components, and still need to implement environment module in order to fully work.
- add --skip-update option to the main bit help page.
- run some hooks (for now: onCommit, onCreate, onExport and onImport) using a language-driver
- lang attribute on the bit.json, enable language that will save on the model of the component.

## [0.5.4] - 2017-05-07

### Fixed

- ssh is exiting before writing the entire response.
- exception was thrown when trying to read non-existing private key.

## [0.5.3] - 2017-04-27

### Fixed

- put [search] index procedure under try catch, warns in case it fails.
- fixed bug with list/show remote components with misc files.

## [0.5.2] - 2017-04-27

### Fixed

- issue with npm ensure that was caused due to latest version changes
- issue with installing deps from local cache instead of external
- exit code with only numeric values

## [0.5.1] - 2017-04-18

### Added

- support adding misc files to a bit component
- enable "bit test --inline" command with no arguments (test all inline components)

### Change

- npm install for bit dependencies will work via temp package.json instead of invoking parallel npmi

### Fixed

- when exporting and missing @this, show friendly error

## [0.5.0]

** breaking change - a scope with this version won't work with consumer with lower versions **

### Change

- ssh protocol has changes and now contains headers with bit version
- do not override files upon "bit create" unless -f (--force) flag is used

### Fixed

- bit ls and show commands can be performed outside of bit scope

### Added

- if there is a difference between the versions of the remote bit and the local bit (the remote scope has a greater version) bit throws a error/warning message according to semver difference major/minor
- bit scope-config public command
- license file inflation
- scope meta model

### Removed

- bit resolver command

## [0.4.5]

### Fixed

- error message on component not found
- hotfix for multifetch bug
- add 'no results found' message on ci when there are no specs

## [0.4.4]

### Fixed

- bug fix: typo on destructuring for making export compatible

## [0.4.3]

### Fixed

- added validation on stdin readable for private cmd _put

## [0.4.2]

### Fixed

- make the ssh mechanism backwards compatible with older versions

## [0.4.1]

### Added

- put now work with stream (after export) instead of putting the data on a command argument

### Change

- replace the use of sequest module with ssh2 module directly.

## [0.4.0]

### Added

- bit cat-scope private command
- bit refresh-scope private command for updating model

### Change

- change the header of the bit-objects to contain the hash of the file as a second argument

## [0.3.4]

### Fixed

- add the hash to the header of the any bit-object

## [0.3.3]

### Fixed

- add posix as an optional dependency (windows)

### Added

- specsResults verbose output after ci-update
- add bit clear-cache cmd
- now running clear cache before bit update

## [0.3.2]

### Added

- add bit-dev script for linking dev command, for development
- circle ci integration
- package node v6.10.0 (LTS) (working for osx, debian, centos)

### Fixed

- throw the right error code when inner problem occures
- handled errors will also have exit code 1

## [0.3.0]

### Change

- saving the component id to bit.json after export is a default behavior.
- bit export --forget flag for not saving to bit.json after export.

### Fixed

- Solved bug with specsResults pass attribute not updating after ci update.

## [0.2.6]

### Fixed

- bug with @ on scope annotation
- improved readme and docs

## [0.2.5]

### Added

- documentation under ./docs
- gitbook integration

### Change

- change mock-require to mockery on testing mechanism
- support node 4 with babel-preset-env + add plugins, instead of stage-0 preset

## [0.2.4]

### Added

- add source-map support for dist (enables compiled bit debugging)

### Change

- small fix after import without peer dependencies (do not show the peer dependencies header)

## [0.2.3]

### Added

- import multiple components on one import (bit import componentA componentB)
- write components specific version in bit.json after import -s flag
- distinguish between peerDependencies and dependencies on the output of an import command

## [0.2.2]

### Added

- loader for export command

### Change

- scope now fetch devDependencies (compiler/tester) on export
- scope does not fetch devDependencies on import
- changed dev to environment flag on import command

## [0.2.1] hot-fix

fix a bug with import many ones function

## [0.2.0]

### Added

- loaders.
- stablize version.
- improve error handling.

## [0.1.0]

initial version

<|MERGE_RESOLUTION|>--- conflicted
+++ resolved
@@ -7,13 +7,11 @@
 
 ## [unreleased]
 
-<<<<<<< HEAD
-## [0.12.0-ext.1] - 2017-12-13
-
-=======
 - support saving dists files on a pre-configured directory relative to consumer root (rather than saving them inside the component dir) 
 - remove 'dist' attribute from consumer bit.json by default
->>>>>>> 47d81966
+
+## [0.12.0-ext.1] - 2017-12-13
+
 - rename `bit bind` command to `bit link`
 
 ## [0.12.0-ext.1] - 2017-12-11
