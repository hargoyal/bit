--- conflicted
+++ resolved
@@ -40,7 +40,6 @@
 ```bash
   $ yarn
 ```
-<<<<<<< HEAD
 
 make sure you have `flow-typed` installed.
 ```bash
@@ -52,13 +51,11 @@
   got
 ```
 
-
-=======
 you can use npm instead
 ```bash
   $ npm i
 ```
->>>>>>> b99dc4c8
+
 install command globally and link
 ```bash
   npm install -g
